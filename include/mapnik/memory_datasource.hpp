/*****************************************************************************
 * 
 * This file is part of Mapnik (c++ mapping toolkit)
 *
 * Copyright (C) 2011 Artem Pavlenko
 *
 * This library is free software; you can redistribute it and/or
 * modify it under the terms of the GNU Lesser General Public
 * License as published by the Free Software Foundation; either
 * version 2.1 of the License, or (at your option) any later version.
 *
 * This library is distributed in the hope that it will be useful,
 * but WITHOUT ANY WARRANTY; without even the implied warranty of
 * MERCHANTABILITY or FITNESS FOR A PARTICULAR PURPOSE.  See the GNU
 * Lesser General Public License for more details.
 *
 * You should have received a copy of the GNU Lesser General Public
 * License along with this library; if not, write to the Free Software
 * Foundation, Inc., 51 Franklin St, Fifth Floor, Boston, MA  02110-1301  USA
 *
 *****************************************************************************/

#ifndef MAPNIK_MEMORY_DATASOURCE_HPP
#define MAPNIK_MEMORY_DATASOURCE_HPP

// mapnik
#include <mapnik/datasource.hpp>
#include <mapnik/feature_layer_desc.hpp>

// stl
#include <vector>

namespace mapnik {
    
class MAPNIK_DECL memory_datasource : public datasource
{
    friend class memory_featureset;
public:
    memory_datasource();
    virtual ~memory_datasource();
    void push(feature_ptr feature);
    datasource::datasource_t type() const;
    featureset_ptr features(const query& q) const;
    featureset_ptr features_at_point(coord2d const& pt) const;
    box2d<double> envelope() const;
    boost::optional<geometry_t> get_geometry_type() const;
    layer_descriptor get_descriptor() const;
    size_t size() const;
    void clear();
private:
    std::vector<feature_ptr> features_;
    mapnik::layer_descriptor desc_;
<<<<<<< HEAD
};
=======
}; 
   
// This class implements a simple way of displaying point-based data
// TODO -- possible redesign, move into separate file
//
   
class MAPNIK_DECL point_datasource : public memory_datasource {
public:
    point_datasource() :
        feature_id_(1) {}
    void add_point(double x, double y, const char* key, const char* value);
      
private:
    int feature_id_;
};   
>>>>>>> 436fc91c
}

#endif // MAPNIK_MEMORY_DATASOURCE_HPP<|MERGE_RESOLUTION|>--- conflicted
+++ resolved
@@ -50,25 +50,8 @@
 private:
     std::vector<feature_ptr> features_;
     mapnik::layer_descriptor desc_;
-<<<<<<< HEAD
-};
-=======
 }; 
    
-// This class implements a simple way of displaying point-based data
-// TODO -- possible redesign, move into separate file
-//
-   
-class MAPNIK_DECL point_datasource : public memory_datasource {
-public:
-    point_datasource() :
-        feature_id_(1) {}
-    void add_point(double x, double y, const char* key, const char* value);
-      
-private:
-    int feature_id_;
-};   
->>>>>>> 436fc91c
 }
 
 #endif // MAPNIK_MEMORY_DATASOURCE_HPP