/*****************************************************************************
 *
 * This file is part of Mapnik (c++ mapping toolkit)
 *
 * Copyright (C) 2011 Artem Pavlenko
 *
 * This library is free software; you can redistribute it and/or
 * modify it under the terms of the GNU Lesser General Public
 * License as published by the Free Software Foundation; either
 * version 2.1 of the License, or (at your option) any later version.
 *
 * This library is distributed in the hope that it will be useful,
 * but WITHOUT ANY WARRANTY; without even the implied warranty of
 * MERCHANTABILITY or FITNESS FOR A PARTICULAR PURPOSE.  See the GNU
 * Lesser General Public License for more details.
 *
 * You should have received a copy of the GNU Lesser General Public
 * License along with this library; if not, write to the Free Software
 * Foundation, Inc., 51 Franklin St, Fifth Floor, Boston, MA  02110-1301  USA
 *
 *****************************************************************************/

#include <mapnik/debug.hpp>
#include <mapnik/image_reader.hpp>

extern "C"
{
#include <png.h>
}

#include <boost/scoped_array.hpp>
#include <boost/utility.hpp>

namespace mapnik
{
class png_reader : public image_reader, boost::noncopyable
{
private:
    std::string fileName_;
    unsigned width_;
    unsigned height_;
    int bit_depth_;
    int color_type_;
public:
    explicit png_reader(const std::string& fileName);
    ~png_reader();
    unsigned width() const;
    unsigned height() const;
    void read(unsigned x,unsigned y,image_data_32& image);
private:
    void init();
};

namespace
{
image_reader* create_png_reader(const std::string& file)
{
    return new png_reader(file);
}
const bool registered = register_image_reader("png",create_png_reader);
}

png_reader::png_reader(const std::string& fileName)
    : fileName_(fileName),
      width_(0),
      height_(0),
      bit_depth_(0),
      color_type_(0)
{
    init();
}

png_reader::~png_reader() {}

static void
png_read_data(png_structp png_ptr, png_bytep data, png_size_t length)
{
    png_size_t check;
    check = (png_size_t)fread(data, (png_size_t)1, length,
                              (FILE *)png_get_io_ptr(png_ptr));

    if (check != length)
    {
        png_error(png_ptr, "Read Error");
    }
}


void png_reader::init()
{
    FILE *fp=fopen(fileName_.c_str(),"rb");
    if (!fp) throw image_reader_exception("cannot open image file "+fileName_);
    png_byte header[8];
    memset(header,0,8);
    if ( fread(header,1,8,fp) != 8)
    {
        fclose(fp);
        throw image_reader_exception("Could not read " + fileName_);
    }
    int is_png=!png_sig_cmp(header,0,8);
    if (!is_png)
    {
        fclose(fp);
        throw image_reader_exception(fileName_ + " is not a png file");
    }
    png_structp png_ptr = png_create_read_struct
        (PNG_LIBPNG_VER_STRING,0,0,0);

    if (!png_ptr)
    {
        fclose(fp);
        throw image_reader_exception("failed to allocate png_ptr");
    }
    png_infop info_ptr = png_create_info_struct(png_ptr);
    if (!info_ptr)
    {
        png_destroy_read_struct(&png_ptr,0,0);
        fclose(fp);
        throw image_reader_exception("failed to create info_ptr");
    }

    png_set_read_fn(png_ptr, (png_voidp)fp, png_read_data);

    png_set_sig_bytes(png_ptr,8);
    png_read_info(png_ptr, info_ptr);

    png_uint_32  width, height;
    png_get_IHDR(png_ptr, info_ptr, &width, &height, &bit_depth_, &color_type_,0,0,0);

    width_=width;
    height_=height;

    MAPNIK_LOG_DEBUG(png_reader) << "png_reader: bit_depth=" << bit_depth_ << ",color_type=" << color_type_;

    png_destroy_read_struct(&png_ptr,&info_ptr,0);
    fclose(fp);
}

unsigned png_reader::width() const
{
    return width_;
}

unsigned png_reader::height() const
{
    return height_;
}

void png_reader::read(unsigned x0, unsigned y0,image_data_32& image)
{
    FILE *fp=fopen(fileName_.c_str(),"rb");
    if (!fp) throw image_reader_exception("cannot open image file "+fileName_);

    png_structp png_ptr = png_create_read_struct
        (PNG_LIBPNG_VER_STRING,0,0,0);

    if (!png_ptr)
    {
        fclose(fp);
        throw image_reader_exception("failed to allocate png_ptr");
    }

    png_infop info_ptr = png_create_info_struct(png_ptr);
    if (!info_ptr)
    {
        png_destroy_read_struct(&png_ptr,0,0);
        fclose(fp);
        throw image_reader_exception("failed to create info_ptr");
    }

    png_set_read_fn(png_ptr, (png_voidp)fp, png_read_data);
    png_read_info(png_ptr, info_ptr);

    if (color_type_ == PNG_COLOR_TYPE_PALETTE)
        png_set_expand(png_ptr);
    if (color_type_ == PNG_COLOR_TYPE_GRAY && bit_depth_ < 8)
        png_set_expand(png_ptr);
    if (png_get_valid(png_ptr, info_ptr, PNG_INFO_tRNS))
        png_set_expand(png_ptr);
    if (bit_depth_ == 16)
        png_set_strip_16(png_ptr);
    if (color_type_ == PNG_COLOR_TYPE_GRAY ||
        color_type_ == PNG_COLOR_TYPE_GRAY_ALPHA)
        png_set_gray_to_rgb(png_ptr);

    // quick hack -- only work in >=libpng 1.2.7
    png_set_add_alpha(png_ptr,0xff,PNG_FILLER_AFTER); //rgba

    double gamma;
    if (png_get_gAMA(png_ptr, info_ptr, &gamma))
        png_set_gamma(png_ptr, 2.2, gamma);

    if (x0 == 0 && y0 == 0 && image.width() >= width_ && image.height() >= height_)
<<<<<<< HEAD
    {

        if (png_get_interlace_type(png_ptr,info_ptr) == PNG_INTERLACE_ADAM7)
        {
            png_set_interlace_handling(png_ptr); // FIXME: libpng bug?
            // according to docs png_read_image
            // "..automatically handles interlacing,
            // so you don't need to call png_set_interlace_handling()"
        }
        png_read_update_info(png_ptr, info_ptr);
        // we can read whole image at once
        // alloc row pointers
        boost::scoped_array<png_byte*> rows(new png_bytep[height_]);
        for (unsigned i=0; i<height_; ++i)
            rows[i] = (png_bytep)image.getRow(i);
        png_read_image(png_ptr, rows.get());
    }
    else
    {
=======
    {

        if (png_get_interlace_type(png_ptr,info_ptr) == PNG_INTERLACE_ADAM7)
        {
            png_set_interlace_handling(png_ptr); // FIXME: libpng bug?
            // according to docs png_read_image
            // "..automatically handles interlacing,
            // so you don't need to call png_set_interlace_handling()"
        }
        png_read_update_info(png_ptr, info_ptr);
        // we can read whole image at once
        // alloc row pointers
        boost::scoped_array<png_byte*> rows(new png_bytep[height_]);
        for (unsigned i=0; i<height_; ++i)
            rows[i] = (png_bytep)image.getRow(i);
        png_read_image(png_ptr, rows.get());
    }
    else
    {
>>>>>>> 635b245c
        png_read_update_info(png_ptr, info_ptr);
        unsigned w=std::min(unsigned(image.width()),width_);
        unsigned h=std::min(unsigned(image.height()),height_);
        unsigned rowbytes=png_get_rowbytes(png_ptr, info_ptr);
        boost::scoped_array<png_byte> row(new png_byte[rowbytes]);
        //START read image rows
        for (unsigned i=0;i<height_;++i)
        {
            png_read_row(png_ptr,row.get(),0);
            if (i>=y0 && i<h)
            {
                image.setRow(i-y0,reinterpret_cast<unsigned*>(&row[x0]),w);
            }
        }
        //END
    }

    png_read_end(png_ptr,0);
    png_destroy_read_struct(&png_ptr, &info_ptr,0);
    fclose(fp);
}
}<|MERGE_RESOLUTION|>--- conflicted
+++ resolved
@@ -191,7 +191,6 @@
         png_set_gamma(png_ptr, 2.2, gamma);
 
     if (x0 == 0 && y0 == 0 && image.width() >= width_ && image.height() >= height_)
-<<<<<<< HEAD
     {
 
         if (png_get_interlace_type(png_ptr,info_ptr) == PNG_INTERLACE_ADAM7)
@@ -211,27 +210,6 @@
     }
     else
     {
-=======
-    {
-
-        if (png_get_interlace_type(png_ptr,info_ptr) == PNG_INTERLACE_ADAM7)
-        {
-            png_set_interlace_handling(png_ptr); // FIXME: libpng bug?
-            // according to docs png_read_image
-            // "..automatically handles interlacing,
-            // so you don't need to call png_set_interlace_handling()"
-        }
-        png_read_update_info(png_ptr, info_ptr);
-        // we can read whole image at once
-        // alloc row pointers
-        boost::scoped_array<png_byte*> rows(new png_bytep[height_]);
-        for (unsigned i=0; i<height_; ++i)
-            rows[i] = (png_bytep)image.getRow(i);
-        png_read_image(png_ptr, rows.get());
-    }
-    else
-    {
->>>>>>> 635b245c
         png_read_update_info(png_ptr, info_ptr);
         unsigned w=std::min(unsigned(image.width()),width_);
         unsigned h=std::min(unsigned(image.height()),height_);
