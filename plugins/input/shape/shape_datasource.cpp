/*****************************************************************************
 *
 * This file is part of Mapnik (c++ mapping toolkit)
 *
 * Copyright (C) 2011 Artem Pavlenko
 *
 * This library is free software; you can redistribute it and/or
 * modify it under the terms of the GNU Lesser General Public
 * License as published by the Free Software Foundation; either
 * version 2.1 of the License, or (at your option) any later version.
 *
 * This library is distributed in the hope that it will be useful,
 * but WITHOUT ANY WARRANTY; without even the implied warranty of
 * MERCHANTABILITY or FITNESS FOR A PARTICULAR PURPOSE.  See the GNU
 * Lesser General Public License for more details.
 *
 * You should have received a copy of the GNU Lesser General Public
 * License along with this library; if not, write to the Free Software
 * Foundation, Inc., 51 Franklin St, Fifth Floor, Boston, MA  02110-1301  USA
 *
 *****************************************************************************/

// mapnik
#include <mapnik/geom_util.hpp>

// boost
#include <boost/version.hpp>
#include <boost/format.hpp>
#include <boost/algorithm/string.hpp>
#include <boost/filesystem/operations.hpp>
#include <boost/make_shared.hpp>

// stl
#include <iostream>
#include <fstream>
#include <stdexcept>

#include "shape_datasource.hpp"
#include "shape_attributes.hpp"
#include "shape_featureset.hpp"
#include "shape_index_featureset.hpp"

DATASOURCE_PLUGIN(shape_datasource)

using mapnik::String;
using mapnik::Double;
using mapnik::Integer;
using mapnik::datasource_exception;
using mapnik::filter_in_box;
using mapnik::filter_at_point;
using mapnik::attribute_descriptor;

shape_datasource::shape_datasource(const parameters &params, bool bind)
    : datasource (params),
      type_(datasource::Vector),
      file_length_(0),
      indexed_(false),
      row_limit_(*params_.get<int>("row_limit",0)),
      desc_(*params.get<std::string>("type"), *params.get<std::string>("encoding","utf-8"))
{
    boost::optional<std::string> file = params.get<std::string>("file");
    if (!file) throw datasource_exception("Shape Plugin: missing <file> parameter");

    boost::optional<std::string> base = params.get<std::string>("base");
    if (base)
        shape_name_ = *base + "/" + *file;
    else
        shape_name_ = *file;

    boost::algorithm::ireplace_last(shape_name_,".shp","");

    if (bind)
    {
        this->bind();
    }
}

void shape_datasource::bind() const
{
    if (is_bound_) return;

    if (!boost::filesystem::exists(shape_name_ + ".shp"))
    {
        throw datasource_exception("Shape Plugin: shapefile '" + shape_name_ + ".shp' does not exist");
    }

    if (boost::filesystem::is_directory(shape_name_ + ".shp"))
    {
        throw datasource_exception("Shape Plugin: shapefile '" + shape_name_ + ".shp' appears to be a directory not a file");
    }

    if (!boost::filesystem::exists(shape_name_ + ".dbf"))
    {
        throw datasource_exception("Shape Plugin: shapefile '" + shape_name_ + ".dbf' does not exist");
    }


    try
    {
        boost::shared_ptr<shape_io> shape_ref = boost::make_shared<shape_io>(shape_name_);
        init(*shape_ref);
        for (int i=0;i<shape_ref->dbf().num_fields();++i)
        {
            field_descriptor const& fd=shape_ref->dbf().descriptor(i);
            std::string fld_name=fd.name_;
            switch (fd.type_)
            {
            case 'C': // character
            case 'D': // Date
            case 'M': // Memo, a string
            case 'L': // logical
            case '@': // timestamp
                desc_.add_descriptor(attribute_descriptor(fld_name, String));
                break;
            case 'N':
            case 'O': // double
            case 'F': // float
            {
                if (fd.dec_>0)
                {
                    desc_.add_descriptor(attribute_descriptor(fld_name,Double,false,8));
                }
                else
                {
                    desc_.add_descriptor(attribute_descriptor(fld_name,Integer,false,4));
                }
                break;
            }
            default:
#ifdef MAPNIK_DEBUG
                // I - long
                // G - ole
                // + - autoincrement
                std::clog << "Shape Plugin: unknown type " << fd.type_ << std::endl;
#endif
                break;
            }
        }
        // for indexed shapefiles we keep open the file descriptor for fast reads
        if (indexed_) {
            shape_ = shape_ref;
        }

    }
    catch (const datasource_exception& ex)
    {
        std::clog << "Shape Plugin: error processing field attributes, " << ex.what() << std::endl;
        throw;
    }
    catch (const std::exception& ex)
    {
        std::clog << "Shape Plugin: error processing field attributes, " << ex.what() << std::endl;
        throw;
    }
    catch (...) // exception: pipe_select_interrupter: Too many open files
    {
        std::clog << "Shape Plugin: error processing field attributes" << std::endl;
        throw;
    }

    is_bound_ = true;
}

shape_datasource::~shape_datasource() {}

void  shape_datasource::init(shape_io& shape) const
{
    //first read header from *.shp
    int file_code=shape.shp().read_xdr_integer();
    if (file_code!=9994)
    {
        //invalid file code
        throw datasource_exception("Shape Plugin: " + (boost::format("wrong file code : %d") % file_code).str());
    }

    shape.shp().skip(5*4);
    file_length_=shape.shp().read_xdr_integer();
    int version=shape.shp().read_ndr_integer();

    if (version!=1000)
    {
        //invalid version number
        throw datasource_exception("Shape Plugin: " + (boost::format("invalid version number: %d") % version).str());
    }

    int shape_type = shape.shp().read_ndr_integer();
    if (shape_type == shape_io::shape_multipatch)
        throw datasource_exception("Shape Plugin: shapefile multipatch type is not supported");
<<<<<<< HEAD
   
    box2d<double> ext;
    shape.shp().read_envelope(ext);
    extent_ = ext;
   
=======

    shape.shp().read_envelope(extent_);

>>>>>>> 07178f28
#ifdef MAPNIK_DEBUG
    double zmin = shape.shp().read_double();
    double zmax = shape.shp().read_double();
    double mmin = shape.shp().read_double();
    double mmax = shape.shp().read_double();

    std::clog << "Shape Plugin: Z min/max " << zmin << "," << zmax << std::endl;
    std::clog << "Shape Plugin: M min/max " << mmin << "," << mmax << "\n";
#else
    shape.shp().skip(4*8);
#endif

    // check if we have an index file around

    indexed_ = shape.has_index();

    //std::string index_name(shape_name_+".index");
    //std::ifstream file(index_name.c_str(),std::ios::in | std::ios::binary);
    //if (file)
    //{
    //    indexed_=true;
    //    file.close();
    //}
    //else
    //{
    //    std::clog << "### Notice: no .index file found for " + shape_name_ + ".shp, use the 'shapeindex' program to build an index for faster rendering\n";
    //}

#ifdef MAPNIK_DEBUG
    std::clog << "Shape Plugin: extent=" << extent_ << std::endl;
    std::clog << "Shape Plugin: file_length=" << file_length_ << std::endl;
    std::clog << "Shape Plugin: shape_type=" << shape_type << std::endl;
#endif

}

std::string shape_datasource::name()
{
    return "shape";
}

int shape_datasource::type() const
{
    return type_;
}

layer_descriptor shape_datasource::get_descriptor() const
{
    if (!is_bound_) bind();
    return desc_;
}

// TODO - option to get geometries, just extents, or nothing spatial
// TODO - if names is empty then spit back everything
featureset_ptr shape_datasource::features(const std::set<std::string>& names) const
{
    if (!is_bound_) bind();

    return boost::make_shared<shape_attributes>(shape_name_,
                                                 names,
                                                 desc_.get_encoding(),
                                                 file_length_,
                                                 row_limit_);
}

featureset_ptr shape_datasource::features(const query& q) const
{
    if (!is_bound_) bind();

    filter_in_box filter(q.get_bbox());
    if (indexed_)
    {
        shape_->shp().seek(0);
        // TODO - use boost::make_shared - #760
        return featureset_ptr
            (new shape_index_featureset<filter_in_box>(filter,
                                                       *shape_,
                                                       q.property_names(),
                                                       desc_.get_encoding(),
                                                       shape_name_,
                                                       row_limit_));
    }
    else
    {
        return boost::make_shared<shape_featureset<filter_in_box> >(filter,
                                                                    shape_name_,
                                                                    q.property_names(),
                                                                    desc_.get_encoding(),
                                                                    file_length_,
                                                                    row_limit_);
    }
}

featureset_ptr shape_datasource::features_at_point(coord2d const& pt) const
{
    if (!is_bound_) bind();

    filter_at_point filter(pt);
    // collect all attribute names
    std::vector<attribute_descriptor> const& desc_vector = desc_.get_descriptors();
    std::vector<attribute_descriptor>::const_iterator itr = desc_vector.begin();
    std::vector<attribute_descriptor>::const_iterator end = desc_vector.end();
    std::set<std::string> names;

    while (itr != end)
    {
        names.insert(itr->get_name());
        ++itr;
    }

    if (indexed_)
    {
        shape_->shp().seek(0);
        // TODO - use boost::make_shared - #760
        return featureset_ptr
            (new shape_index_featureset<filter_at_point>(filter,
                                                         *shape_,
                                                         names,
                                                         desc_.get_encoding(),
                                                         shape_name_,
                                                         row_limit_));
    }
    else
    {
        return boost::make_shared<shape_featureset<filter_at_point> >(filter,
                                                                      shape_name_,
                                                                      names,
                                                                      desc_.get_encoding(),
                                                                      file_length_,
                                                                      row_limit_);
    }
}

boost::optional<box2d<double> > shape_datasource::envelope() const
{
<<<<<<< HEAD
=======
    if (!is_bound_) bind();

>>>>>>> 07178f28
    return extent_;
}<|MERGE_RESOLUTION|>--- conflicted
+++ resolved
@@ -186,17 +186,9 @@
     int shape_type = shape.shp().read_ndr_integer();
     if (shape_type == shape_io::shape_multipatch)
         throw datasource_exception("Shape Plugin: shapefile multipatch type is not supported");
-<<<<<<< HEAD
-   
-    box2d<double> ext;
-    shape.shp().read_envelope(ext);
-    extent_ = ext;
-   
-=======
 
     shape.shp().read_envelope(extent_);
 
->>>>>>> 07178f28
 #ifdef MAPNIK_DEBUG
     double zmin = shape.shp().read_double();
     double zmax = shape.shp().read_double();
@@ -332,10 +324,5 @@
 
 boost::optional<box2d<double> > shape_datasource::envelope() const
 {
-<<<<<<< HEAD
-=======
-    if (!is_bound_) bind();
-
->>>>>>> 07178f28
     return extent_;
 }